- name: Custom Repo
  get_url: url=http://mirrors.dfw.cbd.rackspace.com/cbd.repo dest=/etc/yum.repos.d/
<<<<<<< HEAD
    
- name: add default user
=======

- name: Add default user
>>>>>>> 27457033
  user: name={{ spark_stack_config.default_user }} groups=users<|MERGE_RESOLUTION|>--- conflicted
+++ resolved
@@ -1,10 +1,5 @@
 - name: Custom Repo
   get_url: url=http://mirrors.dfw.cbd.rackspace.com/cbd.repo dest=/etc/yum.repos.d/
-<<<<<<< HEAD
     
-- name: add default user
-=======
-
 - name: Add default user
->>>>>>> 27457033
   user: name={{ spark_stack_config.default_user }} groups=users