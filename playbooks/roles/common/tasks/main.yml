---
- name: Load OS specific variables
  include_vars: "{{ item }}"
  with_first_found:
    - files:
        - "{{ ansible_os_family|lower }}-{{ ansible_distribution_major_version }}.yml"
        - "{{ ansible_os_family|lower }}-{{ ansible_distribution|lower }}.yml"
        - "{{ ansible_os_family|lower }}.yml"
        - defaults.yml
      paths:
        - ../vars

<<<<<<< HEAD
- include_vars: group_vars/cloudera
  when: distro == "cdh"

- include_vars: group_vars/hortonworks
  when: distro == "hdp"

- name: Install epel
  yum: name={{ epel_url }} state=present update_cache=yes
=======
- name: Install epel-release
  yum:
    name: "{{ epel_yum }}"
    state: present
    update_cache: yes
  ignore_errors: true
  register: epel_result
>>>>>>> 62c4f68b
  when: ansible_os_family == "RedHat"

- name: Install epel-release (rpm)
  yum:
    name: "{{ epel_rpm_url }}"
    state: present
  when: ansible_os_family == "RedHat" and epel_result|failed

- name: Ensure required packages are installed (yum)
  yum:
    name: "{{ item }}"
    update_cache: yes
    state: installed
  with_items: "{{ packages }}"
  when: ansible_os_family == "RedHat" and "{{ packages|length > 0 }}"

- name: Ensure required packages are installed (apt)
  apt:
    name: "{{ item }}"
    update_cache: yes
    state: installed
  with_items: "{{ packages }}"
  when: ansible_os_family == "Debian" and "{{ packages|length > 0 }}"

- name: Upgrade all packages (yum)
  yum: name=* state=latest
  when: ansible_os_family == "RedHat" and "{{ packages|length > 0 }}"

- name: Upgrade all packages (apt)
  apt: upgrade=dist
  when: ansible_os_family == "Debian" and "{{ packages|length > 0 }}"

- include: spark_stack.yml
  when: distro == "hdp" and spark_stack and ansible_os_family == "RedHat" and ansible_distribution_major_version == "7"

- name: Make sure the NTP service is stopped
  service: name={{ ntp_service }} state=stopped

- name: Force NTP sync
  command: "{{ ntp_sync }}"

- name: Start the NTP service
  service: name={{ ntp_service }} state=started enabled=yes

- name: Disable MySQL skip-name-resolve if present
  lineinfile: dest=/etc/my.cnf
              regexp="^skip[-_]name[-_]resolve"
              state=absent

- name: Set nofile limits
  lineinfile: dest=/etc/security/limits.conf
              insertbefore="^# End of file"
              state=present
              line="{{ item }}"
  with_items:
    - "* soft nofile 32768"
    - "* hard nofile 32768"

- name: Set nproc limits
  lineinfile: dest=/etc/security/limits.d/90-nproc.conf
              insertafter=EOF
              state=present
              create=yes
              line="{{ item }}"
              mode=0644
  with_items:
    - "* soft nproc 32768"
    - "* hard nproc 32768"

- name: Set swappiness to 1
  sysctl: name=vm.swappiness value=1 state=present ignoreerrors=yes

- name: Set the tuned profile
  copy: src=tuned.conf
        dest=/etc/tuned/hadoop/
        mode=0755
  when: ansible_os_family == "RedHat" and ansible_distribution_major_version == "7"

- name: Activate the tuned profile
  shell: tuned-adm profile hadoop
  when: ansible_os_family == "RedHat" and ansible_distribution_major_version == "7"

- name: Get number of kernels in grub.conf
  shell: grep -E "^[[:blank:]]*kernel" /boot/grub/grub.conf | grep -v transparent_hugepage; exit 0
  register: grep_result
  when: ansible_os_family == "RedHat" and (ansible_distribution == "Amazon" or ansible_distribution_major_version == "6")
  ignore_errors: true

- name: Disable Transparent Huge Pages in Grub 1
  lineinfile: dest=/boot/grub/grub.conf
              backrefs=True
              state=present
              regexp='(^\s*kernel(\s+(?!transparent_hugepage=never)[\w=/\-\.\,]+)*)\s*$'
              line='\1 transparent_hugepage=never'
  register: result
  with_items: "{{ grep_result.stdout_lines }}"
  when: ansible_os_family == "RedHat" and (ansible_distribution == "Amazon" or ansible_distribution_major_version == "6")

- name: Disable Transparent Huge Pages in Grub 2
  lineinfile: dest=/etc/default/grub
              state=present
              line='GRUB_CMDLINE_LINUX=$GRUB_CMDLINE_LINUX" transparent_hugepage=never"'
  when: "{{ ansible_distribution_major_version|int }} > 6"

- name: Run update-grub in Grub 2
  shell: "{{ update_grub }}"
  when: "{{ ansible_distribution_major_version|int }} > 6"

- name: Disable Transparent Huge Pages until reboot
  shell: echo never > /sys/kernel/mm/transparent_hugepage/enabled && echo never > /sys/kernel/mm/transparent_hugepage/defrag
  ignore_errors: true

- include: unbound-dns.yml
  when: use_dns

- name: Reconfigure resolv.conf domain
  lineinfile: dest={{ resolv_conf }}
              create=yes
              regexp='^domain\s+(?! {{ ansible_domain }} ).*$'
              line='domain {{ ansible_domain }}'
  when: ansible_domain != ""

- name: Reconfigure resolv.conf search
  lineinfile: dest={{ resolv_conf }}
              create=yes
              regexp='^search\s+(?! {{ ansible_domain }} ).*$'
              line='search {{ ansible_domain }}'
  when: ansible_domain != ""

- name: Run resolvconf
  shell: resolvconf -u
  when: ansible_os_family == "Debian"

- name: Configure bonding
  include: bonding.yml
  when: bond_interfaces is defined

- name: Set hosts file
  template: src=hosts.j2 dest=/etc/hosts mode=0644

- name: Include firewall.yml
  include: firewall.yml
  when: configure_firewall or rax_id is defined

- name: Include partitioning.yml
  include: partitioning.yml
  with_flattened:
    - "{{ hadoop_disk|default([]) }}"
    - "{{ datanode_disks|default([]) }}"

- name: Mount hadoop disk under /hadoop
  mount: state=mounted
         src="/dev/{{ hadoop_disk }}1"
         name="/hadoop"
         fstype="{{ data_disks_filesystem }}"
         opts=defaults,noatime
         dump=0
         passno=0
  when: hadoop_disk is defined and hadoop_disk and ansible_devices[hadoop_disk] is defined

- name: Mount datanode disks under /grid/{0..n}
  mount: state=mounted
         src="/dev/{{ item.1 }}1"
         name="/grid/{{ item.0 }}"
         fstype="{{ data_disks_filesystem }}"
         opts=defaults,noatime
         dump=0
         passno=0
  with_indexed_items: "{{ datanode_disks|default([]) }}"
  when: datanode_disks is defined and datanode_disks and ansible_devices[item.1] is defined<|MERGE_RESOLUTION|>--- conflicted
+++ resolved
@@ -10,16 +10,12 @@
       paths:
         - ../vars
 
-<<<<<<< HEAD
 - include_vars: group_vars/cloudera
   when: distro == "cdh"
 
 - include_vars: group_vars/hortonworks
   when: distro == "hdp"
 
-- name: Install epel
-  yum: name={{ epel_url }} state=present update_cache=yes
-=======
 - name: Install epel-release
   yum:
     name: "{{ epel_yum }}"
@@ -27,7 +23,6 @@
     update_cache: yes
   ignore_errors: true
   register: epel_result
->>>>>>> 62c4f68b
   when: ansible_os_family == "RedHat"
 
 - name: Install epel-release (rpm)
