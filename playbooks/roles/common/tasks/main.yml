---
- name: Load OS specific variables
  include_vars: "{{ item }}"
  with_first_found:
    - files:
        - "{{ ansible_os_family|lower }}-{{ ansible_distribution_major_version }}.yml"
        - "{{ ansible_os_family|lower }}-{{ ansible_distribution|lower }}.yml"
        - "{{ ansible_os_family|lower }}.yml"
        - defaults.yml
      paths:
        - ../vars

- include_vars: group_vars/cloudera
  when: distro == "cdh"

- include_vars: group_vars/hortonworks
  when: distro == "hdp"

- name: Install epel-release
  yum:
    name: "{{ epel_yum }}"
    state: present
    update_cache: yes
  ignore_errors: true
  register: epel_result
  when: ansible_os_family == "RedHat"

- name: Install epel-release (rpm)
  yum:
    name: "{{ epel_rpm_url }}"
    state: present
  when: ansible_os_family == "RedHat" and epel_result|failed

- name: Ensure required packages are installed (yum)
  yum:
    name: "{{ item }}"
    update_cache: yes
    state: installed
  with_items: "{{ packages|default([]) }}"
  when: ansible_os_family == "RedHat"

- name: Ensure required packages are installed (apt)
  apt:
    name: "{{ item }}"
    update_cache: yes
    state: installed
  with_items: "{{ packages|default([]) }}"
  when: ansible_os_family == "Debian"

- name: Upgrade all packages (yum)
  yum: name=* state=latest
  when: ansible_os_family == "RedHat"

- name: Upgrade all packages (apt)
  apt: upgrade=dist
  when: ansible_os_family == "Debian"

<<<<<<< HEAD
- include: spark_stack.yml
  when: distro == "hdp" and spark_stack and ansible_os_family == "RedHat" and ansible_distribution_major_version == "7"
=======
- name: Include spark_stack.yml
  include: spark_stack.yml
  when: spark_stack and ansible_os_family == "RedHat" and ansible_distribution_major_version == "7"
>>>>>>> 27457033

- name: Make sure the NTP service is stopped
  service: name={{ ntp_service }} state=stopped

- name: Force NTP sync
  command: "{{ ntp_sync }}"

- name: Start the NTP service
  service: name={{ ntp_service }} state=started enabled=yes

- name: Disable MySQL skip-name-resolve if present
  lineinfile: dest=/etc/my.cnf
              regexp="^skip[-_]name[-_]resolve"
              state=absent

- name: Set nofile limits
  lineinfile: dest=/etc/security/limits.conf
              insertbefore="^# End of file"
              state=present
              line="{{ item }}"
  with_items:
    - "* soft nofile 32768"
    - "* hard nofile 32768"

- name: Set nproc limits
  lineinfile: dest=/etc/security/limits.d/90-nproc.conf
              insertafter=EOF
              state=present
              create=yes
              line="{{ item }}"
              mode=0644
  with_items:
    - "* soft nproc 32768"
    - "* hard nproc 32768"

- name: Set swappiness to 1
  sysctl: name=vm.swappiness value=1 state=present ignoreerrors=yes

- name: Set the tuned profile
  copy: src=tuned.conf
        dest=/etc/tuned/hadoop/
        mode=0755
  when: ansible_os_family == "RedHat" and ansible_distribution_major_version == "7"

- name: Activate the tuned profile
  shell: tuned-adm profile hadoop
  when: ansible_os_family == "RedHat" and ansible_distribution_major_version == "7"

- name: Get number of kernels in grub.conf
  shell: grep -E "^[[:blank:]]*kernel" /boot/grub/grub.conf | grep -v transparent_hugepage; exit 0
  register: grep_result
  when: ansible_os_family == "RedHat" and (ansible_distribution == "Amazon" or ansible_distribution_major_version == "6")
  ignore_errors: true

- name: Disable Transparent Huge Pages in Grub 1
  lineinfile: dest=/boot/grub/grub.conf
              backrefs=True
              state=present
              regexp='(^\s*kernel(\s+(?!transparent_hugepage=never)[\w=/\-\.\,]+)*)\s*$'
              line='\1 transparent_hugepage=never'
  with_items: "{{ grep_result.stdout_lines | default('') }}"
  when: ansible_os_family == "RedHat" and (ansible_distribution == "Amazon" or ansible_distribution_major_version == "6")

- name: Disable Transparent Huge Pages in Grub 2
  lineinfile: dest=/etc/default/grub
              state=present
              line='GRUB_CMDLINE_LINUX=$GRUB_CMDLINE_LINUX" transparent_hugepage=never"'
  when: ansible_distribution_major_version|int > 6
  notify: Run update-grub

- meta: flush_handlers

- name: Disable Transparent Huge Pages until reboot
  shell: echo never > /sys/kernel/mm/transparent_hugepage/enabled && echo never > /sys/kernel/mm/transparent_hugepage/defrag
  ignore_errors: true

<<<<<<< HEAD
- name: Reconfigure resolv.conf domain
  template: src=resolv.conf.j2 dest=/etc/resolv.conf
  when: not use_dns
=======
- name: Include unbound-dns.yml
  include: unbound-dns.yml
  when: use_dns

- name: Reconfigure resolv.conf domain
  lineinfile: dest={{ resolv_conf }}
              create=yes
              regexp='^domain\s+(?! {{ ansible_domain }} ).*$'
              line='domain {{ ansible_domain }}'
  when: ansible_domain != ""
  notify: Run resolvconf

- name: Reconfigure resolv.conf search
  lineinfile: dest={{ resolv_conf }}
              create=yes
              regexp='^search\s+(?! {{ ansible_domain }} ).*$'
              line='search {{ ansible_domain }}'
  when: ansible_domain != ""
  notify: Run resolvconf
>>>>>>> 27457033

- meta: flush_handlers

- name: Configure bonding
  include: bonding.yml
  when: bond_interfaces is defined

- name: Set hosts file
  template: src=hosts.j2 dest=/etc/hosts mode=0644

- name: Include firewall.yml
  include: firewall.yml
  when: configure_firewall or rax_id is defined

- name: Include partitioning.yml
  include: partitioning.yml
  with_flattened:
    - "{{ hadoop_disk|default([]) }}"
    - "{{ datanode_disks|default([]) }}"

- name: Mount hadoop disk under /hadoop
  mount: state=mounted
         src="/dev/{{ hadoop_disk }}1"
         name="/hadoop"
         fstype="{{ data_disks_filesystem }}"
         opts=defaults,noatime
         dump=0
         passno=0
  when: hadoop_disk is defined and hadoop_disk and ansible_devices[hadoop_disk] is defined

- name: Mount datanode disks under /grid/{0..n}
  mount: state=mounted
         src="/dev/{{ item.1 }}1"
         name="/grid/{{ item.0 }}"
         fstype="{{ data_disks_filesystem }}"
         opts=defaults,noatime
         dump=0
         passno=0
  with_indexed_items: "{{ datanode_disks|default([]) }}"
  when: datanode_disks is defined and datanode_disks and ansible_devices[item.1] is defined<|MERGE_RESOLUTION|>--- conflicted
+++ resolved
@@ -55,14 +55,9 @@
   apt: upgrade=dist
   when: ansible_os_family == "Debian"
 
-<<<<<<< HEAD
-- include: spark_stack.yml
-  when: distro == "hdp" and spark_stack and ansible_os_family == "RedHat" and ansible_distribution_major_version == "7"
-=======
 - name: Include spark_stack.yml
   include: spark_stack.yml
   when: spark_stack and ansible_os_family == "RedHat" and ansible_distribution_major_version == "7"
->>>>>>> 27457033
 
 - name: Make sure the NTP service is stopped
   service: name={{ ntp_service }} state=stopped
@@ -139,11 +134,6 @@
   shell: echo never > /sys/kernel/mm/transparent_hugepage/enabled && echo never > /sys/kernel/mm/transparent_hugepage/defrag
   ignore_errors: true
 
-<<<<<<< HEAD
-- name: Reconfigure resolv.conf domain
-  template: src=resolv.conf.j2 dest=/etc/resolv.conf
-  when: not use_dns
-=======
 - name: Include unbound-dns.yml
   include: unbound-dns.yml
   when: use_dns
@@ -161,9 +151,8 @@
               create=yes
               regexp='^search\s+(?! {{ ansible_domain }} ).*$'
               line='search {{ ansible_domain }}'
-  when: ansible_domain != ""
+  when: ansible_domain != "" and not use_dns
   notify: Run resolvconf
->>>>>>> 27457033
 
 - meta: flush_handlers
 
