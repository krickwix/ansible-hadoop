---
- include: prerequisites.yml

- include: single-node.yml
  when: not custom_blueprint and groups['master-nodes']|length == 1 and ('slave-nodes' not in groups or groups['slave-nodes']|length == 0)

- include: multi-nodes.yml
  when: not custom_blueprint and groups['master-nodes']|length > 0 and 'slave-nodes' in groups and groups['slave-nodes']|length > 0

- include: custom.yml
  when: custom_blueprint

- name: Upload HDP Repo
  template: src=hdprepo.j2 dest=/tmp/hdprepo mode=0644
  when: custom_repo

- name: Slurp the hdp repo
  slurp: src=/tmp/hdprepo
  register: hdprepo
  when: custom_repo

<<<<<<< HEAD
#- name: modify repo base_url
#  uri: url=http://{{ ansible_fqdn }}:8080{{ custom_repo_target }}
#       method=PUT
#       force_basic_auth=yes
#       user=admin
#       password=admin
#       HEADER_X-Requested-By="ambari"
#       body="{{ hdprepo.content | b64decode }}"
#       status_code=200,201,202
#  when: custom_repo
#
#- name: Upload the alert_targets payload
#  template: src=alert_targets.j2 dest=/tmp/alert_targets mode=0644
#
#- name: Slurp the alert_targets payload
#  slurp: src=/tmp/alert_targets
#  register: alert_targets
#
#- name: Check if alert_targets already exists
#  uri: url=http://{{ ansible_fqdn }}:8080/api/v1/alert_targets
#       method=GET
#       force_basic_auth=yes
#       user=admin
#       password=admin
#       HEADER_X-Requested-By="ambari"
#       status_code=200,201,202,404
#       return_content=yes
#  register: current_alert_targets
#
#- name: Register the alert_targets with the Ambari server
#  uri: url=http://{{ ansible_fqdn }}:8080/api/v1/alert_targets
#       method=POST
#       force_basic_auth=yes
#       user=admin
#       password=admin
#       HEADER_X-Requested-By="ambari"
#       body='{{ alert_targets.content | b64decode }}'
#       status_code=200,201,202
#  when: '"AlertTarget" not in current_alert_targets.content'
#
#- name: Install git
#  yum: name=git state=latest
#  when: tachyon_service
#
#- name: Get Tachyon Service
#  git: repo=https://github.com/seraphin/tachyon-service.git dest=/var/lib/ambari-server/resources/stacks/HDP/2.2/services/tachyon-service/ force=yes
#  when: tachyon_service
#
#- name: Slurp the blueprint
#  slurp: src=/tmp/cluster_blueprint
#  register: cluster_blueprint
#
#- name: Make sure the blueprint doesn't already exist
#  uri: url=http://{{ ansible_fqdn }}:8080/api/v1/blueprints/cluster_blueprint
#       method=DELETE
#       force_basic_auth=yes
#       user=admin
#       password=admin
#       HEADER_X-Requested-By="ambari"
#       status_code=200,201,202,404
#  ignore_errors: true
#
#- name: Register the blueprint with the Ambari server
#  uri: url=http://{{ ansible_fqdn }}:8080/api/v1/blueprints/cluster_blueprint
#       method=POST
#       force_basic_auth=yes
#       user=admin
#       password=admin
#       HEADER_X-Requested-By="ambari"
#       body='{{ cluster_blueprint.content | b64decode }}'
#       status_code=200,201,202
#
#- name: Slurp the cluster creation template
#  slurp: src=/tmp/cluster_template
#  register: cluster_template
#
#- name: Create the cluster instance
#  uri: url=http://{{ ansible_fqdn }}:8080/api/v1/clusters/{{ cluster_name }}
#       method=POST
#       force_basic_auth=yes
#       user=admin
#       password=admin
#       HEADER_X-Requested-By="ambari"
#       body='{{ cluster_template.content | b64decode }}'
#       status_code=200,201,202
#
#- name: Change Ambari admin user password
#  uri: url=http://{{ ansible_fqdn }}:8080/api/v1/users/admin
#       method=PUT
#       force_basic_auth=yes
#       user=admin
#       password=admin
#       HEADER_X-Requested-By="ambari"
#       body='{"Users":{ "password":"{{ admin_password }}", "old_password":"admin"}}'
#       status_code=200,201,202
#  when: admin_password != 'admin'
=======
- name: modify repo base_url
  uri: url=http://{{ ansible_fqdn }}:8080/{{ custom_repo_target }}
       method=PUT
       force_basic_auth=yes
       user=admin
       password=admin
       HEADER_X-Requested-By="ambari"
       body="{{ hdprepo.content | b64decode }}"
       status_code=200,201,202
  when: custom_repo

- name: Upload the alert_targets payload
  template: src=alert_targets.j2 dest=/tmp/alert_targets mode=0644

- name: Slurp the alert_targets payload
  slurp: src=/tmp/alert_targets
  register: alert_targets

- name: Check if alert_targets already exists
  uri: url=http://{{ ansible_fqdn }}:8080/api/v1/alert_targets
       method=GET
       force_basic_auth=yes
       user=admin
       password=admin
       HEADER_X-Requested-By="ambari"
       status_code=200,201,202,404
       return_content=yes
  register: current_alert_targets

- name: Register the alert_targets with the Ambari server
  uri: url=http://{{ ansible_fqdn }}:8080/api/v1/alert_targets
       method=POST
       force_basic_auth=yes
       user=admin
       password=admin
       HEADER_X-Requested-By="ambari"
       body='{{ alert_targets.content | b64decode }}'
       status_code=200,201,202
  when: '"AlertTarget" not in current_alert_targets.content'

- name: Install git
  yum: name=git state=latest
  when: tachyon_service

- name: Get Tachyon Service
  git: repo=https://github.com/seraphin/tachyon-service.git dest=/var/lib/ambari-server/resources/stacks/HDP/2.2/services/tachyon-service/ force=yes
  when: tachyon_service

- name: Slurp the blueprint
  slurp: src=/tmp/cluster_blueprint
  register: cluster_blueprint

- name: Make sure the blueprint doesn't already exist
  uri: url=http://{{ ansible_fqdn }}:8080/api/v1/blueprints/cluster_blueprint
       method=DELETE
       force_basic_auth=yes
       user=admin
       password=admin
       HEADER_X-Requested-By="ambari"
       status_code=200,201,202,404
  ignore_errors: true

- name: Register the blueprint with the Ambari server
  uri: url=http://{{ ansible_fqdn }}:8080/api/v1/blueprints/cluster_blueprint
       method=POST
       force_basic_auth=yes
       user=admin
       password=admin
       HEADER_X-Requested-By="ambari"
       body='{{ cluster_blueprint.content | b64decode }}'
       status_code=200,201,202

- name: Slurp the cluster creation template
  slurp: src=/tmp/cluster_template
  register: cluster_template

- name: Create the cluster instance
  uri: url=http://{{ ansible_fqdn }}:8080/api/v1/clusters/{{ cluster_name }}
       method=POST
       force_basic_auth=yes
       user=admin
       password=admin
       HEADER_X-Requested-By="ambari"
       body='{{ cluster_template.content | b64decode }}'
       status_code=200,201,202

- name: Change Ambari admin user password
  uri: url=http://{{ ansible_fqdn }}:8080/api/v1/users/admin
       method=PUT
       force_basic_auth=yes
       user=admin
       password=admin
       HEADER_X-Requested-By="ambari"
       body='{"Users":{ "password":"{{ admin_password }}", "old_password":"admin"}}'
       status_code=200,201,202
  when: admin_password != 'admin'
>>>>>>> 9ae1f6fe
<|MERGE_RESOLUTION|>--- conflicted
+++ resolved
@@ -19,104 +19,6 @@
   register: hdprepo
   when: custom_repo
 
-<<<<<<< HEAD
-#- name: modify repo base_url
-#  uri: url=http://{{ ansible_fqdn }}:8080{{ custom_repo_target }}
-#       method=PUT
-#       force_basic_auth=yes
-#       user=admin
-#       password=admin
-#       HEADER_X-Requested-By="ambari"
-#       body="{{ hdprepo.content | b64decode }}"
-#       status_code=200,201,202
-#  when: custom_repo
-#
-#- name: Upload the alert_targets payload
-#  template: src=alert_targets.j2 dest=/tmp/alert_targets mode=0644
-#
-#- name: Slurp the alert_targets payload
-#  slurp: src=/tmp/alert_targets
-#  register: alert_targets
-#
-#- name: Check if alert_targets already exists
-#  uri: url=http://{{ ansible_fqdn }}:8080/api/v1/alert_targets
-#       method=GET
-#       force_basic_auth=yes
-#       user=admin
-#       password=admin
-#       HEADER_X-Requested-By="ambari"
-#       status_code=200,201,202,404
-#       return_content=yes
-#  register: current_alert_targets
-#
-#- name: Register the alert_targets with the Ambari server
-#  uri: url=http://{{ ansible_fqdn }}:8080/api/v1/alert_targets
-#       method=POST
-#       force_basic_auth=yes
-#       user=admin
-#       password=admin
-#       HEADER_X-Requested-By="ambari"
-#       body='{{ alert_targets.content | b64decode }}'
-#       status_code=200,201,202
-#  when: '"AlertTarget" not in current_alert_targets.content'
-#
-#- name: Install git
-#  yum: name=git state=latest
-#  when: tachyon_service
-#
-#- name: Get Tachyon Service
-#  git: repo=https://github.com/seraphin/tachyon-service.git dest=/var/lib/ambari-server/resources/stacks/HDP/2.2/services/tachyon-service/ force=yes
-#  when: tachyon_service
-#
-#- name: Slurp the blueprint
-#  slurp: src=/tmp/cluster_blueprint
-#  register: cluster_blueprint
-#
-#- name: Make sure the blueprint doesn't already exist
-#  uri: url=http://{{ ansible_fqdn }}:8080/api/v1/blueprints/cluster_blueprint
-#       method=DELETE
-#       force_basic_auth=yes
-#       user=admin
-#       password=admin
-#       HEADER_X-Requested-By="ambari"
-#       status_code=200,201,202,404
-#  ignore_errors: true
-#
-#- name: Register the blueprint with the Ambari server
-#  uri: url=http://{{ ansible_fqdn }}:8080/api/v1/blueprints/cluster_blueprint
-#       method=POST
-#       force_basic_auth=yes
-#       user=admin
-#       password=admin
-#       HEADER_X-Requested-By="ambari"
-#       body='{{ cluster_blueprint.content | b64decode }}'
-#       status_code=200,201,202
-#
-#- name: Slurp the cluster creation template
-#  slurp: src=/tmp/cluster_template
-#  register: cluster_template
-#
-#- name: Create the cluster instance
-#  uri: url=http://{{ ansible_fqdn }}:8080/api/v1/clusters/{{ cluster_name }}
-#       method=POST
-#       force_basic_auth=yes
-#       user=admin
-#       password=admin
-#       HEADER_X-Requested-By="ambari"
-#       body='{{ cluster_template.content | b64decode }}'
-#       status_code=200,201,202
-#
-#- name: Change Ambari admin user password
-#  uri: url=http://{{ ansible_fqdn }}:8080/api/v1/users/admin
-#       method=PUT
-#       force_basic_auth=yes
-#       user=admin
-#       password=admin
-#       HEADER_X-Requested-By="ambari"
-#       body='{"Users":{ "password":"{{ admin_password }}", "old_password":"admin"}}'
-#       status_code=200,201,202
-#  when: admin_password != 'admin'
-=======
 - name: modify repo base_url
   uri: url=http://{{ ansible_fqdn }}:8080/{{ custom_repo_target }}
        method=PUT
@@ -212,5 +114,4 @@
        HEADER_X-Requested-By="ambari"
        body='{"Users":{ "password":"{{ admin_password }}", "old_password":"admin"}}'
        status_code=200,201,202
-  when: admin_password != 'admin'
->>>>>>> 9ae1f6fe
+  when: admin_password != 'admin'