---
- include: prerequisites.yml

- include: single-node.yml
  when: groups['master-nodes']|length == 1 and ('slave-nodes' not in groups or groups['slave-nodes']|length == 0)

- include: multi-nodes.yml
  when: groups['master-nodes']|length > 0 and 'slave-nodes' in groups and groups['slave-nodes']|length > 0


#TEMPORARILY DISABLED UNTIL LOCAL REPOS ARE FUNCTIONAL
#- name: Upload HDP Repo
#  template: src=hdprepo.j2 dest=/tmp/hdprepo mode=0644
#
#- name: Slurp the hdp repo
#  slurp: src=/tmp/hdprepo
#  register: hdprepo
#
#- name: modify repo base_url
#  uri: url=http://{{ ansible_fqdn }}:8080/api/v1/stacks2/HDP/versions/2.2/operatingSystems/redhat6/repositories/HDP-2.2
#       method=PUT
#       force_basic_auth=yes
#       user=admin
#       password=admin
#       HEADER_X-Requested-By="ambari"
#       body="{{ hdprepo.content | b64decode }}"
#       status_code=200,201,202

- name: Get Tachyon Service
  git: repo=https://github.com/seraphin/tachyon-service.git dest=/var/lib/ambari-server/resources/stacks/HDP/2.2/services/tachyon-service/
  when: tachyon_service

- name: Upload the alert_targets payload
  template: src=alert_targets.j2 dest=/tmp/alert_targets mode=0644

- name: Slurp the alert_targets payload
  slurp: src=/tmp/alert_targets
  register: alert_targets
  ignore_errors: yes

- name: Check if alert_targets already exists
  uri: url=http://{{ ansible_fqdn }}:8080/api/v1/alert_targets
       method=GET
       force_basic_auth=yes
       user=admin
       password=admin
       HEADER_X-Requested-By="ambari"
       status_code=200,201,202,404
       return_content=yes
  register: current_alert_targets

- name: Register the alert_targets with the Ambari server
  uri: url=http://{{ ansible_fqdn }}:8080/api/v1/alert_targets
       method=POST
       force_basic_auth=yes
       user=admin
       password=admin
       HEADER_X-Requested-By="ambari"
       body='{{ alert_targets.content | b64decode }}'
       status_code=200,201,202
<<<<<<< HEAD
  ignore_errors: yes
=======
  when: '"AlertTarget" not in current_alert_targets.content'
>>>>>>> 46858ec1

- name: Slurp the blueprint
  slurp: src=/tmp/cluster_blueprint
  register: cluster_blueprint

- name: Make sure the blueprint doesn't already exist
  uri: url=http://{{ ansible_fqdn }}:8080/api/v1/blueprints/cluster_blueprint
       method=DELETE
       force_basic_auth=yes
       user=admin
       password=admin
       HEADER_X-Requested-By="ambari"
       status_code=200,201,202,404
  ignore_errors: true

- name: Register the blueprint with the Ambari server
  uri: url=http://{{ ansible_fqdn }}:8080/api/v1/blueprints/cluster_blueprint
       method=POST
       force_basic_auth=yes
       user=admin
       password=admin
       HEADER_X-Requested-By="ambari"
       body='{{ cluster_blueprint.content | b64decode }}'
       status_code=200,201,202

- name: Slurp the cluster creation template
  slurp: src=/tmp/cluster_template
  register: cluster_template

- name: Create the cluster instance
  uri: url=http://{{ ansible_fqdn }}:8080/api/v1/clusters/{{ cluster_name }}
       method=POST
       force_basic_auth=yes
       user=admin
       password=admin
       HEADER_X-Requested-By="ambari"
       body='{{ cluster_template.content | b64decode }}'
       status_code=200,201,202

- name: Change Ambari admin user password
  uri: url=http://{{ ansible_fqdn }}:8080/api/v1/users/admin
       method=PUT
       force_basic_auth=yes
       user=admin
       password=admin
       HEADER_X-Requested-By="ambari"
       body='{"Users":{ "password":"{{ admin_password }}", "old_password":"admin"}}'
       status_code=200,201,202
  when: admin_password != 'admin'<|MERGE_RESOLUTION|>--- conflicted
+++ resolved
@@ -58,11 +58,7 @@
        HEADER_X-Requested-By="ambari"
        body='{{ alert_targets.content | b64decode }}'
        status_code=200,201,202
-<<<<<<< HEAD
-  ignore_errors: yes
-=======
   when: '"AlertTarget" not in current_alert_targets.content'
->>>>>>> 46858ec1
 
 - name: Slurp the blueprint
   slurp: src=/tmp/cluster_blueprint
