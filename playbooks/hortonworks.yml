--- conflicted
+++ resolved
@@ -31,9 +31,6 @@
   hosts: ambari-node
   become: yes
   roles:
-<<<<<<< HEAD
-    - ambari-server
-=======
     - ambari-server
   post_tasks:
     - name: Cleanup the temporary files
@@ -44,5 +41,4 @@
         - /tmp/alert_targets
         - /tmp/hdprepo
   tags:
-    - ambari-server-only
->>>>>>> 27457033
+    - ambari-server-only