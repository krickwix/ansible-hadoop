--- conflicted
+++ resolved
@@ -1,10 +1,6 @@
 ---
 cluster_name: 'hadoopPOC'
 distro: 'hdp'
-<<<<<<< HEAD
-
-=======
->>>>>>> 42de0f56
 use_dns: false
 dnsfwd: ['173.203.4.8', '173.203.4.9']
 dnsres: ['173.203.4.8', '173.203.4.9']
