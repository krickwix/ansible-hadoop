--- conflicted
+++ resolved
@@ -1,51 +1,8 @@
 ---
-<<<<<<< HEAD
 cluster_name: 'hadoopPOC'
 #valid hdp/cdh
 distro: 'cdh'
 use_dns: true
-=======
-cluster_name: 'hadoop-poc'
-hdp_version: '2.4'
-ambari_version: '2.2.2.0'
-admin_password: 'admin'
-services_password: 'AsdQwe123'
-alerts_contact: 'root@localhost.localdomain'
-wait: true
-wait_timeout: 1800   # 30 minutes
-
-install_spark: true
-install_flume: true
-install_hbase: false
-install_storm: true
-install_kafka: true
-install_falcon: true
-tachyon_service: false
-
-data_disks_filesystem: xfs
-configure_firewall: false
-use_dns: false
-custom_blueprint: false
-custom_repo: false
-custom_repo_url: ''
-custom_repo_target: 'api/v1/stacks/HDP/versions/2.4/operating_systems/redhat6/repositories/HDP-2.4'
-
-spark_stack: false
-spark_stack_config:
-  tachyon_worker_memory: '1GB'
-  spark_exector_memory: '1g'
-  spark_driver_memory: '1g'
-  spark_driver_maxResultSize: '512M'
-  zeppelin_spark_executor_memory: '1g'
-  zeppelin_spark_cores_max: '1'
-  default_user: 'dgrier'
-
-hdfs:
-  dfs_replication: 3
-  failed_volumes_tolerated: 1
-  ha_namenode: true
->>>>>>> 27457033
-
 cloud_config:
   rax_credentials_file: '~/.raxpub'
   rax_region: 'DFW'
