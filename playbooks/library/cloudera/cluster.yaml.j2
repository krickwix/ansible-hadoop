# Cloudera Cluster template
# Modify the template and replace the existing values for hosts
# username/password and related configurations

# Cloudera Manager config
cm:
  host: localhost
  username: admin
  password: admin

# Basic cluster information
cluster:
  name: {{ cluster_name }}
  version: {{ cloudera_version }}
  fullVersion: {{ full_version }}
  hosts:
{% for host in groups['hadoop-cluster'] %}
    - {{ host }}
{% endfor %}

# Parcels
parcels:
  - repo:
    product: CDH
    version: 5.7.1-1.cdh5.7.1.p0.11
  - repo:
    product: KAFKA
    version: 2.0.1-1.2.0.1.p0.5

# Service. All the service definitions go here
services:
  MGMT:
    roles:
      - group: ACTIVITYMONITOR
        hosts:
          - {{ groups['cm_node'][0] }}
        config:
          firehose_database_host: {{ groups['cm_node'][0] }}:3306
          firehose_database_user: amon
          firehose_database_password: {{ amon_pass }}
          firehose_database_type: mysql
          firehose_database_name: amon
      - group: ALERTPUBLISHER
        hosts:
          - {{ groups['cm_node'][0] }}
      - group: EVENTSERVER
        hosts:
          - {{ groups['cm_node'][0] }}
      - group: HOSTMONITOR
        hosts:
          - {{ groups['cm_node'][0] }}
      - group: SERVICEMONITOR
        hosts:
          - {{ groups['cm_node'][0] }}
      - group: REPORTSMANAGER
        hosts:
          - {{ groups['cm_node'][0] }}
        config:
          headlamp_database_host: {{ groups['cm_node'][0] }}:3306
          headlamp_database_user: rman
          headlamp_database_password: {{ rman_pass }}
          headlamp_database_type: mysql
          headlamp_database_name: rman
      #- group: NAVIGATOR
      #- group: NAVIGATORMETADATASTORE
  ZOOKEEPER:
    config:
      zookeeper_datadir_autocreate: true
    roles:
      - group: SERVER
        hosts:
{% for host in groups['master-nodes'] %}
          - {{ host }}
{% endfor %} 
        config:
          quorumPort: 2888
          electionPort: 3888
          dataLogDir: /hadoop/ms/zookeeper/log
          dataDir: /hadoop/ms/zookeeper/data
  HDFS:
    config:
      dfs_replication: {{ hdfs.dfs_replication }}
      dfs_permissions: false
      dfs_block_local_path_access_user: impala,hbase,mapred,spark
#      dfs_client_use_trash: true
    roles:
      - group: NAMENODE
        hosts:
          - {{ groups['master-nodes'][0] }}
        config:
          dfs_name_dir_list: /hadoop/nn/namenode/data
          dfs_namenode_handler_count: 30
      - group: SECONDARYNAMENODE
        hosts:
          - {{ groups['master-nodes'][1] }}
        config:
          fs_checkpoint_dir_list: /hadoop/nn/namenode/checkpoint

      - group: DATANODE
        hosts:
{% for host in groups['slave-nodes'] %}
          - {{ host }}
{% endfor %}
        config:
          dfs_data_dir_list: {% for disk in hostvars[groups['slave-nodes'][0]]['ansible_mounts'] if disk.mount | match("/grid/*") %}{{ disk.mount }}/hadoop/hdfs/data{% if not loop.last %},{% endif %}{% else %}/hadoop/hdfs/data{%- endfor %}

          dfs_datanode_handler_count: 30
          dfs_datanode_du_reserved: 1073741824
          dfs_datanode_failed_volumes_tolerated: 0
          dfs_datanode_data_dir_perm: 755
  YARN:
    config:
      hdfs_service: HDFS
#      mapred_submit_replication: {{ groups['slave-nodes']|length }}
    roles:
      - group: RESOURCEMANAGER
        hosts:
          - {{ groups['master-nodes'][1] }}
      - group: JOBHISTORY
        hosts:
          - {{ groups['master-nodes'][1] }}
      - group: NODEMANAGER
        hosts:
{% for host in groups['slave-nodes'] %}
          - {{ host }}
{% endfor %} 
        config:
<<<<<<< HEAD
          yarn_nodemanager_local_dirs: /hadoop/ms/yarn/nm
=======
          yarn_nodemanager_local_dirs: /hadoop/yarn/nm
      - group: GATEWAY
        config:
          mapred_submit_replication: 3
        hosts:
{% for host in groups['master-nodes'] %}
          - {{ host }}
{% endfor %}
>>>>>>> 3da5c8b1
  SPARK_ON_YARN:
    config:
      yarn_service: YARN
    roles:
      - group: SPARK_YARN_HISTORY_SERVER
        hosts:
          - {{ groups['master-nodes'][1] }}
      - group: GATEWAY
        hosts:
{% for host in groups['master-nodes'] %}
          - {{ host }}
{% endfor %}

          - {{ groups['slave-nodes'][1] }}
  HBASE:
    config:
      hdfs_service: HDFS
      zookeeper_service: ZOOKEEPER
    roles:
      - group: MASTER
        hosts:
          - {{ groups['master-nodes'][1] }}
      - group: REGIONSERVER
        hosts:
{% for host in groups['slave-nodes'] %}
          - {{ host }}
{% endfor %}
      - group: HBASETHRIFTSERVER
        hosts:
{% for host in groups['slave-nodes'] %}
          - {{ host }}
{% endfor %}
      - group: HBASERESTSERVER
        hosts:
          - {{ groups['master-nodes'][1] }}
      - group: GATEWAY
        hosts:
          - {{ groups['slave-nodes'][1] }}
  HIVE:
    config:
      hive_metastore_database_host: {{ groups['cm_node'][0] }}
      hive_metastore_database_name: metastore
      hive_metastore_database_user: metastore
      hive_metastore_database_password: {{ hive_pass }}
      hive_metastore_database_port: 3306
      hive_metastore_database_type: mysql
      mapreduce_yarn_service: YARN
      spark_on_yarn_service: SPARK_ON_YARN
      zookeeper_service: ZOOKEEPER
    roles:
      - group: HIVEMETASTORE
        config:
          hive_metastore_java_heapsize: 128306784
        hosts:
          - {{ groups['cm_node'][0] }}
      - group: HIVESERVER2
        hosts:
          - {{ groups['cm_node'][0] }}
      - group: WEBHCAT
        hosts:
          - {{ groups['cm_node'][0] }}
      - group: GATEWAY
        hosts:
          - {{ groups['cm_node'][0] }}
          - {{ groups['slave-nodes'][0] }}
  IMPALA:
    config:
      hdfs_service: HDFS
      hive_service: HIVE
      hbase_service: HBASE
    roles:
      - group: STATESTORE
        hosts:
          - {{ groups['master-nodes'][0] }}
      - group: CATALOGSERVER
        hosts:
          - {{ groups['master-nodes'][0] }}
      - group: IMPALAD
        hosts:
{% for host in groups['slave-nodes'] %}
          - {{ host }}
{% endfor %} 
  FLUME:
    config:
      hdfs_service: HDFS
      hbase_service: HBASE
    roles:
      - group: AGENT
        hosts:
{% for host in groups['slave-nodes'] %}
          - {{ host }}
{% endfor %}
  OOZIE:
    config:
      mapreduce_yarn_service: YARN
      zookeeper_service: ZOOKEEPER
      hive_service: HIVE
    roles:
      - group: OOZIE_SERVER
        hosts:
          - {{ groups['master-nodes'][0] }}
        config:
          oozie_database_host: {{ groups['master-nodes'][0] }}
          oozie_database_name: oozie
          oozie_database_user: oozie
          oozie_database_password: {{ oozie_pass }}
          oozie_database_type: mysql
  SOLR:
    config:
      hdfs_service: HDFS
      zookeeper_service: ZOOKEEPER
    roles:
      - group: SOLR_SERVER
        hosts:
          - {{ groups['master-nodes'][1] }}
      - group: GATEWAY
        hosts:
{% for host in groups['slave-nodes'] %}
          - {{ host }}
{% endfor %}
  HUE:
    config:
      hive_service: HIVE
      hbase_service: HBASE
      impala_service: IMPALA
      oozie_service: OOZIE
      sqoop_service: SQOOP
      solr_service: SOLR
      sentry_service: SENTRY
      zookeeper_service: ZOOKEEPER
      hue_webhdfs: HDFS-NAMENODE-1
      hue_hbase_thrift: HBASE-HBASETHRIFTSERVER-1
    roles:
      - group: HUE_SERVER
        hosts:
          - {{ groups['master-nodes'][2] }}
  KAFKA:
    config:
      zookeeper_service: ZOOKEEPER
      zookeeper.chroot: /kafka
      default.replication.factor: 3
    roles:
      - group: KAFKA_BROKER
        config:
          log.dirs: /hadoop/ms/kafka/data
          broker_max_heap_size: 1024
        hosts:
{% for host in groups['slave-nodes'] %}
          - {{ host }}
{% endfor %}
  SENTRY:
    config:
      zookeeper_service: ZOOKEEPER
      hdfs_service: HDFS
      sentry_server_database_host: {{ groups['cm_node'][0] }}
      sentry_server_database_name: sentry
      sentry_server_database_user: sentry
      sentry_server_database_password: {{ sentry_pass }}
      sentry_server_database_type: mysql
    roles:
      - group: SENTRY_SERVER
        hosts:
          - {{ groups['cm_node'][0] }}
      - group: GATEWAY
        hosts:
          - {{ groups['cm_node'][0] }}
          - {{ groups['slave-nodes'][0] }}<|MERGE_RESOLUTION|>--- conflicted
+++ resolved
@@ -125,10 +125,7 @@
           - {{ host }}
 {% endfor %} 
         config:
-<<<<<<< HEAD
           yarn_nodemanager_local_dirs: /hadoop/ms/yarn/nm
-=======
-          yarn_nodemanager_local_dirs: /hadoop/yarn/nm
       - group: GATEWAY
         config:
           mapred_submit_replication: 3
@@ -136,7 +133,6 @@
 {% for host in groups['master-nodes'] %}
           - {{ host }}
 {% endfor %}
->>>>>>> 3da5c8b1
   SPARK_ON_YARN:
     config:
       yarn_service: YARN
